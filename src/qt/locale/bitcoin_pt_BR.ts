--- conflicted
+++ resolved
@@ -540,43 +540,27 @@
         </translation>
     </message>
     <message>
-<<<<<<< HEAD
-        <location filename="../bitcoingui.cpp" line="823"/>
-=======
-        <location filename="../bitcoingui.cpp" line="615"/>
+        <location filename="../bitcoingui.cpp" line="632"/>
         <source>This transaction is over the size limit. You can still send it for a fee of %1, which goes to the nodes that process your transaction and helps to support the network. Do you want to pay the fee?</source>
         <translation type="unfinished"></translation>
     </message>
     <message>
-        <location filename="../bitcoingui.cpp" line="804"/>
->>>>>>> 13b0b1cd
+        <location filename="../bitcoingui.cpp" line="821"/>
         <source>Backup Wallet</source>
         <translation>Fazer cópia de segurança da Carteira</translation>
     </message>
     <message>
-<<<<<<< HEAD
-        <location filename="../bitcoingui.cpp" line="823"/>
-=======
-        <location filename="../bitcoingui.cpp" line="804"/>
->>>>>>> 13b0b1cd
+        <location filename="../bitcoingui.cpp" line="821"/>
         <source>Wallet Data (*.dat)</source>
         <translation>Dados da Carteira (*.dat)</translation>
     </message>
     <message>
-<<<<<<< HEAD
-        <location filename="../bitcoingui.cpp" line="826"/>
-=======
-        <location filename="../bitcoingui.cpp" line="807"/>
->>>>>>> 13b0b1cd
+        <location filename="../bitcoingui.cpp" line="824"/>
         <source>Backup Failed</source>
         <translation>Cópia de segurança Falhou</translation>
     </message>
     <message>
-<<<<<<< HEAD
-        <location filename="../bitcoingui.cpp" line="826"/>
-=======
-        <location filename="../bitcoingui.cpp" line="807"/>
->>>>>>> 13b0b1cd
+        <location filename="../bitcoingui.cpp" line="824"/>
         <source>There was an error trying to save the wallet data to the new location.</source>
         <translation>Houve um erro ao tentar salvar os dados da carteira para uma nova localização.</translation>
     </message>
@@ -586,49 +570,22 @@
         <translation>&amp;Mudar frase de segurança</translation>
     </message>
     <message>
-<<<<<<< HEAD
-        <location filename="../bitcoingui.cpp" line="633"/>
-        <source>This transaction is over the size limit.  You can still send it for a fee of %1, which goes to the nodes that process your transaction and helps to support the network.  Do you want to pay the fee?</source>
-        <translation>This transaction is over the size limit.  You can still send it for a fee of %1, which goes to the nodes that process your transaction and helps to support the network.  Do you want to pay the fee?</translation>
-    </message>
-    <message>
         <location filename="../bitcoingui.cpp" line="290"/>
         <source>&amp;Settings</source>
         <translation>E configurações</translation>
     </message>
     <message>
-        <location filename="../bitcoingui.cpp" line="665"/>
-=======
-        <location filename="../bitcoingui.cpp" line="298"/>
-        <source>&amp;Help</source>
-        <translation>&amp;Ajuda</translation>
-    </message>
-    <message>
-        <location filename="../bitcoingui.cpp" line="305"/>
-        <source>Tabs toolbar</source>
-        <translation>Barra de ferramentas</translation>
-    </message>
-    <message>
-        <location filename="../bitcoingui.cpp" line="646"/>
->>>>>>> 13b0b1cd
+        <location filename="../bitcoingui.cpp" line="663"/>
         <source>Sent transaction</source>
         <translation>Sent transaction</translation>
     </message>
     <message>
-<<<<<<< HEAD
-        <location filename="../bitcoingui.cpp" line="666"/>
-=======
-        <location filename="../bitcoingui.cpp" line="647"/>
->>>>>>> 13b0b1cd
+        <location filename="../bitcoingui.cpp" line="664"/>
         <source>Incoming transaction</source>
         <translation>Incoming transaction</translation>
     </message>
     <message>
-<<<<<<< HEAD
-        <location filename="../bitcoingui.cpp" line="667"/>
-=======
-        <location filename="../bitcoingui.cpp" line="648"/>
->>>>>>> 13b0b1cd
+        <location filename="../bitcoingui.cpp" line="665"/>
         <source>Date: %1
 Amount: %2
 Type: %3
@@ -640,25 +597,12 @@
 Endereço: %4</translation>
     </message>
     <message>
-<<<<<<< HEAD
-        <location filename="../bitcoingui.cpp" line="792"/>
-=======
-        <location filename="../bitcoingui.cpp" line="489"/>
-        <source>Downloaded %1 of %2 blocks of transaction history.</source>
-        <translation>Carregados %1 de %2 blocos do histórico de transações.</translation>
-    </message>
-    <message>
-        <location filename="../bitcoingui.cpp" line="773"/>
->>>>>>> 13b0b1cd
+        <location filename="../bitcoingui.cpp" line="790"/>
         <source>Wallet is &lt;b&gt;encrypted&lt;/b&gt; and currently &lt;b&gt;unlocked&lt;/b&gt;</source>
         <translation>Wallet is &lt;b&gt;encrypted&lt;/b&gt; and currently &lt;b&gt;unlocked&lt;/b&gt;</translation>
     </message>
     <message>
-<<<<<<< HEAD
-        <location filename="../bitcoingui.cpp" line="800"/>
-=======
-        <location filename="../bitcoingui.cpp" line="781"/>
->>>>>>> 13b0b1cd
+        <location filename="../bitcoingui.cpp" line="798"/>
         <source>Wallet is &lt;b&gt;encrypted&lt;/b&gt; and currently &lt;b&gt;locked&lt;/b&gt;</source>
         <translation>Wallet is &lt;b&gt;encrypted&lt;/b&gt; and currently &lt;b&gt;locked&lt;/b&gt;</translation>
     </message>
@@ -673,18 +617,12 @@
         <translation>Recuperando o atraso ...</translation>
     </message>
     <message>
-<<<<<<< HEAD
         <location filename="../bitcoingui.cpp" line="577"/>
         <source>Last received block was generated %1.</source>
         <translation>Last received block was generated %1.</translation>
-=======
-        <location filename="../bitcoingui.cpp" line="619"/>
-        <source>Sending...</source>
-        <translation>Sending...</translation>
->>>>>>> 13b0b1cd
-    </message>
-    <message>
-        <location filename="../bitcoingui.cpp" line="638"/>
+    </message>
+    <message>
+        <location filename="../bitcoingui.cpp" line="636"/>
         <source>Sending...</source>
         <translation>Sending...</translation>
     </message>
@@ -1220,7 +1158,6 @@
         <translation>Form</translation>
     </message>
     <message>
-<<<<<<< HEAD
         <location filename="../sendcoinsentry.cpp" line="25"/>
         <source>Enter a Bitcoin address (e.g. 1NS17iag9jJgTHD1VXjvLCEnZuQ3rJDE9L)</source>
         <translation>Enter a Bitcoin address (e.g. 1NS17iag9jJgTHD1VXjvLCEnZuQ3rJDE9L)</translation>
@@ -1230,51 +1167,41 @@
         <location filename="../sendcoinsentry.cpp" line="26"/>
         <source>Enter a label for this address to add it to your address book</source>
         <translation>Enter a label for this address to add it to your address book</translation>
-=======
+    </message>
+    <message>
+        <location filename="../forms/sendcoinsentry.ui" line="75"/>
+        <source>&amp;Label:</source>
+        <translation>&amp;Label:</translation>
+    </message>
+    <message>
+        <location filename="../forms/sendcoinsentry.ui" line="93"/>
+        <source>The address to send the payment to (e.g. 1NS17iag9jJgTHD1VXjvLCEnZuQ3rJDE9L)</source>
+        <translation type="unfinished"></translation>
+    </message>
+    <message>
+        <location filename="../forms/sendcoinsentry.ui" line="130"/>
+        <source>Alt+P</source>
+        <translation>Alt+P</translation>
+    </message>
+    <message>
+        <location filename="../forms/sendcoinsentry.ui" line="29"/>
+        <source>A&amp;mount:</source>
+        <translation>A&amp;mount:</translation>
+    </message>
+    <message>
+        <location filename="../forms/sendcoinsentry.ui" line="42"/>
+        <source>Pay &amp;To:</source>
+        <translation>Pay &amp;To:</translation>
+    </message>
+    <message>
         <location filename="../forms/sendcoinsentry.ui" line="103"/>
         <source>Choose address from address book</source>
         <translation>Choose address from address book</translation>
->>>>>>> 13b0b1cd
-    </message>
-    <message>
-        <location filename="../forms/sendcoinsentry.ui" line="75"/>
-        <source>&amp;Label:</source>
-        <translation>&amp;Label:</translation>
-    </message>
-    <message>
-        <location filename="../forms/sendcoinsentry.ui" line="130"/>
-        <source>Alt+P</source>
-        <translation>Alt+P</translation>
-    </message>
-    <message>
-        <location filename="../forms/sendcoinsentry.ui" line="29"/>
-        <source>A&amp;mount:</source>
-        <translation>A&amp;mount:</translation>
-    </message>
-    <message>
-        <location filename="../forms/sendcoinsentry.ui" line="42"/>
-        <source>Pay &amp;To:</source>
-        <translation>Pay &amp;To:</translation>
-    </message>
-    <message>
-        <location filename="../forms/sendcoinsentry.ui" line="93"/>
-        <source>The address to send the payment to  (e.g. 1NS17iag9jJgTHD1VXjvLCEnZuQ3rJDE9L)</source>
-        <translation>The address to send the payment to  (e.g. 1NS17iag9jJgTHD1VXjvLCEnZuQ3rJDE9L)</translation>
-    </message>
-    <message>
-        <location filename="../forms/sendcoinsentry.ui" line="103"/>
-        <source>Choose address from address book</source>
-        <translation>Choose address from address book</translation>
     </message>
     <message>
         <location filename="../forms/sendcoinsentry.ui" line="113"/>
         <source>Alt+A</source>
         <translation>Alt+A</translation>
-    </message>
-    <message>
-        <location filename="../forms/sendcoinsentry.ui" line="93"/>
-        <source>The address to send the payment to (e.g. 1NS17iag9jJgTHD1VXjvLCEnZuQ3rJDE9L)</source>
-        <translation type="unfinished"></translation>
     </message>
     <message>
         <location filename="../forms/sendcoinsentry.ui" line="120"/>
@@ -1740,7 +1667,6 @@
 <context>
     <name>bitcoin-core</name>
     <message>
-<<<<<<< HEAD
         <location filename="../bitcoinstrings.cpp" line="42"/>
         <source>Usage:</source>
         <translation>Usage:</translation>
@@ -1754,11 +1680,6 @@
         <location filename="../bitcoinstrings.cpp" line="112"/>
         <source>Bitcoin</source>
         <translation>Bitcoin</translation>
-=======
-        <location filename="../bitcoinstrings.cpp" line="79"/>
-        <source>Loading wallet...</source>
-        <translation>Loading wallet...</translation>
->>>>>>> 13b0b1cd
     </message>
     <message>
         <location filename="../bitcoinstrings.cpp" line="113"/>
@@ -1837,30 +1758,14 @@
 </translation>
     </message>
     <message>
-        <location filename="../bitcoinstrings.cpp" line="9"/>
-        <source>Error: This transaction requires a transaction fee of at least %s because of its amount, complexity, or use of recently received funds  </source>
-        <translation type="unfinished"></translation>
-    </message>
-    <message>
         <location filename="../bitcoinstrings.cpp" line="18"/>
         <source>Invalid amount</source>
         <translation type="unfinished"></translation>
     </message>
     <message>
-<<<<<<< HEAD
         <location filename="../bitcoinstrings.cpp" line="20"/>
         <source>Warning: Disk space is low</source>
         <translation type="unfinished"></translation>
-=======
-        <location filename="../bitcoinstrings.cpp" line="72"/>
-        <source>Cannot obtain a lock on data directory %s. Bitcoin is probably already running.</source>
-        <translation type="unfinished"></translation>
-    </message>
-    <message>
-        <location filename="../bitcoinstrings.cpp" line="76"/>
-        <source>Error loading addr.dat</source>
-        <translation>Erro ao carregar addr.dat</translation>
->>>>>>> 13b0b1cd
     </message>
     <message>
         <location filename="../bitcoinstrings.cpp" line="21"/>
@@ -2014,6 +1919,26 @@
 </translation>
     </message>
     <message>
+        <location filename="../bitcoinstrings.cpp" line="8"/>
+        <source>Error: Wallet locked, unable to create transaction.</source>
+        <translation type="unfinished"></translation>
+    </message>
+    <message>
+        <location filename="../bitcoinstrings.cpp" line="9"/>
+        <source>Error: This transaction requires a transaction fee of at least %s because of its amount, complexity, or use of recently received funds.</source>
+        <translation type="unfinished"></translation>
+    </message>
+    <message>
+        <location filename="../bitcoinstrings.cpp" line="12"/>
+        <source>Error: Transaction creation failed.</source>
+        <translation type="unfinished"></translation>
+    </message>
+    <message>
+        <location filename="../bitcoinstrings.cpp" line="14"/>
+        <source>Error: The transaction was rejected. This might happen if some of the coins in your wallet were already spent, such as if you used a copy of wallet.dat and coins were spent in the copy but not marked as spent here.</source>
+        <translation type="unfinished"></translation>
+    </message>
+    <message>
         <location filename="../bitcoinstrings.cpp" line="58"/>
         <source>Allow DNS lookups for addnode and connect</source>
         <translation>Allow DNS lookups for addnode and connect
@@ -2098,21 +2023,6 @@
         <translation>Bitcoin version</translation>
     </message>
     <message>
-        <location filename="../bitcoinstrings.cpp" line="8"/>
-        <source>Error: Wallet locked, unable to create transaction  </source>
-        <translation>Erro: Carteira bloqueada, incapaz de criar transação  </translation>
-    </message>
-    <message>
-        <location filename="../bitcoinstrings.cpp" line="12"/>
-        <source>Error: Transaction creation failed  </source>
-        <translation>Error: Transaction creation failed  </translation>
-    </message>
-    <message>
-        <location filename="../bitcoinstrings.cpp" line="14"/>
-        <source>Error: The transaction was rejected.  This might happen if some of the coins in your wallet were already spent, such as if you used a copy of wallet.dat and coins were spent in the copy but not marked as spent here.</source>
-        <translation>Error: The transaction was rejected.  This might happen if some of the coins in your wallet were already spent, such as if you used a copy of wallet.dat and coins were spent in the copy but not marked as spent here.</translation>
-    </message>
-    <message>
         <location filename="../bitcoinstrings.cpp" line="19"/>
         <source>Insufficient funds</source>
         <translation>Insufficient funds</translation>
